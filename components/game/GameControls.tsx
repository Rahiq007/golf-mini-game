"use client"

import type React from "react"

import { useState, useCallback, useRef, useEffect } from "react"
import { Button } from "@/components/ui/button"
import { Card } from "@/components/ui/card"
import { Slider } from "@/components/ui/slider"
import TrajectoryPreview from "./TrajectoryPreview"
import { PhysicsUtils } from "@/lib/physics/utils"

interface GameControlsProps {
<<<<<<< HEAD
  onShoot: (angle: number, power: number) => void
  onTrajectoryChange?: (points: Array<{x:number;y:number}>) => void
=======
  onShoot: (angle: number, anglePhi: number, power: number) => void
>>>>>>> e160cdb3
  disabled?: boolean
  className?: string
}

export default function GameControls({ onShoot, onTrajectoryChange, disabled = false, className = "" }: GameControlsProps) {
  const [angle, setAngle] = useState(8) // Degrees - lower default angle
  const [anglePhi, setAnglePhi] = useState(45)  // Degrees - angling left/right.
  const [power, setPower] = useState(0.5) // 0-1 - reduced default power
  const [isDragging, setIsDragging] = useState(false)
  const [dragStart, setDragStart] = useState({ x: 0, y: 0 })
  const controlAreaRef = useRef<HTMLDivElement>(null)

  const handleMouseDown = useCallback(
    (e: React.MouseEvent) => {
      if (disabled) return
      setIsDragging(true)
      setDragStart({ x: e.clientX, y: e.clientY })
    },
    [disabled],
  )

  const handleMouseMove = useCallback(
    (e: MouseEvent) => {
      if (!isDragging || disabled) return

      const deltaX = e.clientX - dragStart.x
      const deltaY = e.clientY - dragStart.y

      // Calculate angle from drag direction
      const dragAngle = Math.atan2(-deltaY, deltaX) // Negative Y for screen coordinates
      const angleDegrees = Math.max(-45, Math.min(45, (dragAngle * 180) / Math.PI))

      // Calculate power from drag distance
      const distance = Math.sqrt(deltaX * deltaX + deltaY * deltaY)
      const newPower = Math.max(0.1, Math.min(1, distance / 150))

      setAngle(angleDegrees)
      setPower(newPower)
    },
    [isDragging, dragStart, disabled],
  )

  const handleMouseUp = useCallback(() => {
    setIsDragging(false)
  }, [])

  useEffect(() => {
    if(!onTrajectoryChange || power === 0) return
    const maxVelocity = 30
    const angleRadians = (angle * Math.PI) / 180
    const points = PhysicsUtils.calculateTrajectoryPreview(angleRadians, power, maxVelocity, 9.81, 30)
    onTrajectoryChange(points)
  }, [angle, power])

  useEffect(() => {
    if (isDragging) {
      document.addEventListener("mousemove", handleMouseMove)
      document.addEventListener("mouseup", handleMouseUp)
      return () => {
        document.removeEventListener("mousemove", handleMouseMove)
        document.removeEventListener("mouseup", handleMouseUp)
      }
    }
  }, [isDragging, handleMouseMove, handleMouseUp])

  // Touch handlers for mobile
  const handleTouchStart = useCallback(
    (e: React.TouchEvent) => {
      if (disabled) return
      const touch = e.touches[0]
      setIsDragging(true)
      setDragStart({ x: touch.clientX, y: touch.clientY })
    },
    [disabled],
  )

  const handleTouchMove = useCallback(
    (e: React.TouchEvent) => {
      if (!isDragging || disabled) return
      e.preventDefault()

      const touch = e.touches[0]
      const deltaX = touch.clientX - dragStart.x
      const deltaY = touch.clientY - dragStart.y

      const dragAngle = Math.atan2(-deltaY, deltaX)
      const angleDegrees = Math.max(-45, Math.min(45, (dragAngle * 180) / Math.PI))

      const distance = Math.sqrt(deltaX * deltaX + deltaY * deltaY)
      const newPower = Math.max(0.1, Math.min(1, distance / 100)) // Shorter distance for mobile

      setAngle(angleDegrees)
      setPower(newPower)
    },
    [isDragging, dragStart, disabled],
  )

  const handleTouchEnd = useCallback(() => {
    setIsDragging(false)
  }, [])

  const handleShoot = useCallback(() => {
    if (disabled) return
    const angleRadians = (angle * Math.PI) / 180
    const anglePhiRadians = (anglePhi * Math.PI) / 180
    onShoot(angleRadians, anglePhiRadians, power)
  }, [angle, anglePhi, power, onShoot, disabled])

  const handleKeyDown = useCallback(
    (e: React.KeyboardEvent) => {
      if (disabled) return
      
      switch (e.key) {
        case "ArrowLeft":
          e.preventDefault()
          setAngle((prev) => Math.max(-45, prev - 2))
          break
        case "ArrowRight":
          e.preventDefault()
          setAngle((prev) => Math.min(45, prev + 2))
          break
        case "ArrowUp":
          e.preventDefault()
          setPower((prev) => Math.min(1, prev + 0.05))
          break
        case "ArrowDown":
          e.preventDefault()
          setPower((prev) => Math.max(0.1, prev - 0.05))
          break
        case " ":
        case "Enter":
          e.preventDefault()
          handleShoot()
          break
      }
    },
    [angle, power, handleShoot, disabled],
  )

  return (
    <Card className={`p-6 ${className}`}>
      <div className="space-y-6">
        {/* Drag Control Area */}
        <div className="space-y-2">
          <h3 className="text-lg font-semibold">Aim & Power</h3>
          <div
            ref={controlAreaRef}
            className={`relative h-32 bg-gradient-to-b from-sky-100 to-green-100 rounded-lg border-2 border-dashed border-gray-300 flex items-center justify-center cursor-crosshair ${
              disabled ? "opacity-50 cursor-not-allowed" : ""
            } ${isDragging ? "bg-gradient-to-b from-sky-200 to-green-200" : ""}`}
            onMouseDown={handleMouseDown}
            onTouchStart={handleTouchStart}
            onTouchMove={handleTouchMove}
            onTouchEnd={handleTouchEnd}
            onKeyDown={handleKeyDown}
            tabIndex={0}
          >
            <div className="text-center text-gray-600">
              <div className="text-sm font-medium">{isDragging ? "Release to set aim" : "Drag to aim"}</div>
              <div className="text-xs mt-1">Desktop: Click & drag • Mobile: Touch & drag</div>
            </div>

            {/* Visual feedback during drag */}
            {isDragging && (
              <div className="absolute inset-0 pointer-events-none">
                <div className="absolute top-1/2 left-1/2 w-2 h-2 bg-red-500 rounded-full transform -translate-x-1/2 -translate-y-1/2"></div>
                <div
                  className="absolute top-1/2 left-1/2 w-0.5 bg-red-500 origin-left transform -translate-y-1/2"
                  style={{
                    height: "2px",
                    width: `${power * 60}px`,
                    transform: `translate(-50%, -50%) rotate(${angle}deg)`,
                  }}
                ></div>
              </div>
            )}
          </div>
        </div>

        {/* Manual Controls */}
        <div className="grid grid-cols-1 md:grid-cols-2 gap-4">
          <div className="space-y-2">
            <label className="text-sm font-medium">Angle Upwards: {angle}°</label>
            <Slider
              value={[angle]}
              onValueChange={([value]) => setAngle(value)}
              min={0}
              max={90}
              step={1}
              disabled={disabled}
              className="w-full"
            />
          </div>
          <div className="space-y-2">
            <label className="text-sm font-medium">Angle: {Math.abs(anglePhi)}° to the {anglePhi < 0 ? "left" : "right"}</label>
            <Slider
              value={[anglePhi]}
              onValueChange={([value]) => setAnglePhi(value)}
              min={-90}
              max={90}
              step={1}
              disabled={disabled}
              className="w-full"
            />
          </div>
          <div className="space-y-2">
            <label className="text-sm font-medium">Power: {Math.round(power * 100)}%</label>
            <Slider
              value={[power * 100]}
              onValueChange={([value]) => setPower(value / 100)}
              min={10}
              max={100}
              step={5}
              disabled={disabled}
              className="w-full"
            />
          </div>
        </div>

        {/* Trajectory Preview */}
        <div className="space-y-2">
          <h4 className="text-sm font-medium">Trajectory Preview</h4>
          <TrajectoryPreview angle={(angle * Math.PI) / 180} power={power} className="h-24" />
        </div>

        {/* Shoot Button */}
        <Button
          onClick={handleShoot}
          disabled={disabled}
          size="lg"
          className="w-full bg-green-600 hover:bg-green-700 text-white font-semibold py-3"
        >
          {disabled ? "Shooting..." : "🏌️ Take Shot"}
        </Button>

        {/* Keyboard Shortcuts */}
        <div className="text-xs text-gray-500 text-center">
          <div>Keyboard: ← → (angle) • ↑ ↓ (power) • Space/Enter (shoot)</div>
        </div>
      </div>
    </Card>
  )
}<|MERGE_RESOLUTION|>--- conflicted
+++ resolved
@@ -10,12 +10,8 @@
 import { PhysicsUtils } from "@/lib/physics/utils"
 
 interface GameControlsProps {
-<<<<<<< HEAD
-  onShoot: (angle: number, power: number) => void
+  onShoot: (angle: number, anglePhi: number, power: number) => void
   onTrajectoryChange?: (points: Array<{x:number;y:number}>) => void
-=======
-  onShoot: (angle: number, anglePhi: number, power: number) => void
->>>>>>> e160cdb3
   disabled?: boolean
   className?: string
 }
